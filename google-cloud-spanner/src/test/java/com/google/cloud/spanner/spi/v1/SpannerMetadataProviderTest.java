--- conflicted
+++ resolved
@@ -98,11 +98,7 @@
   public void testNewEndToEndTracingHeader() {
     SpannerMetadataProvider metadataProvider =
         SpannerMetadataProvider.create(ImmutableMap.of(), "header1");
-<<<<<<< HEAD
-    Map<String, List<String>> extraHeaders = metadataProvider.newServerSideTracingHeader();
-=======
     Map<String, List<String>> extraHeaders = metadataProvider.newEndToEndTracingHeader();
->>>>>>> 72bb67ff
     Map<String, List<String>> expectedHeaders =
         ImmutableMap.<String, List<String>>of(
             "x-goog-spanner-end-to-end-tracing", ImmutableList.of("true"));
