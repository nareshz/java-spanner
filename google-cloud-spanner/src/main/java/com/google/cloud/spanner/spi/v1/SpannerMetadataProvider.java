/*
 * Copyright 2017 Google LLC
 *
 * Licensed under the Apache License, Version 2.0 (the "License");
 * you may not use this file except in compliance with the License.
 * You may obtain a copy of the License at
 *
 *       http://www.apache.org/licenses/LICENSE-2.0
 *
 * Unless required by applicable law or agreed to in writing, software
 * distributed under the License is distributed on an "AS IS" BASIS,
 * WITHOUT WARRANTIES OR CONDITIONS OF ANY KIND, either express or implied.
 * See the License for the specific language governing permissions and
 * limitations under the License.
 */
package com.google.cloud.spanner.spi.v1;

import com.google.cloud.spanner.SpannerExceptionFactory;
import com.google.common.base.MoreObjects;
import com.google.common.base.Strings;
import com.google.common.cache.Cache;
import com.google.common.cache.CacheBuilder;
import com.google.common.collect.ImmutableMap;
import io.grpc.Metadata;
import io.grpc.Metadata.Key;
import java.util.Collections;
import java.util.List;
import java.util.Map;
import java.util.concurrent.ExecutionException;
import java.util.regex.Matcher;
import java.util.regex.Pattern;

/** For internal use only. */
class SpannerMetadataProvider {
  private final Cache<String, Map<String, List<String>>> extraHeadersCache =
      CacheBuilder.newBuilder().maximumSize(100).build();
  private final Map<Metadata.Key<String>, String> headers;
  private final String resourceHeaderKey;
  private static final String ROUTE_TO_LEADER_HEADER_KEY = "x-goog-spanner-route-to-leader";
<<<<<<< HEAD
  private static final String SERVER_SIDE_TRACING_HEADER_KEY = "x-goog-spanner-end-to-end-tracing";
=======
  private static final String END_TO_END_TRACING_HEADER_KEY = "x-goog-spanner-end-to-end-tracing";
>>>>>>> 72bb67ff
  private static final Pattern[] RESOURCE_TOKEN_PATTERNS = {
    Pattern.compile("^(?<headerValue>projects/[^/]*/instances/[^/]*/databases/[^/]*)(.*)?"),
    Pattern.compile("^(?<headerValue>projects/[^/]*/instances/[^/]*)(.*)?")
  };

  private static final Map<String, List<String>> ROUTE_TO_LEADER_HEADER_MAP =
      ImmutableMap.of(ROUTE_TO_LEADER_HEADER_KEY, Collections.singletonList("true"));
<<<<<<< HEAD
  private static final Map<String, List<String>> SERVER_SIDE_TRACING_HEADER_MAP =
      ImmutableMap.of(SERVER_SIDE_TRACING_HEADER_KEY, Collections.singletonList("true"));
=======
  private static final Map<String, List<String>> END_TO_END_TRACING_HEADER_MAP =
      ImmutableMap.of(END_TO_END_TRACING_HEADER_KEY, Collections.singletonList("true"));
>>>>>>> 72bb67ff

  private SpannerMetadataProvider(Map<String, String> headers, String resourceHeaderKey) {
    this.resourceHeaderKey = resourceHeaderKey;
    this.headers = constructHeadersAsMetadata(headers);
  }

  static SpannerMetadataProvider create(Map<String, String> headers, String resourceHeaderKey) {
    return new SpannerMetadataProvider(headers, resourceHeaderKey);
  }

  Metadata newMetadata(String resourceTokenTemplate, String defaultResourceToken) {
    Metadata metadata = new Metadata();
    for (Map.Entry<Metadata.Key<String>, String> header : headers.entrySet()) {
      metadata.put(header.getKey(), header.getValue());
    }

    metadata.put(
        Key.of(resourceHeaderKey, Metadata.ASCII_STRING_MARSHALLER),
        getResourceHeaderValue(resourceTokenTemplate, defaultResourceToken));

    return metadata;
  }

  Map<String, List<String>> newExtraHeaders(
      String resourceTokenTemplate, String defaultResourceToken) {
    try {
      return extraHeadersCache.get(
          MoreObjects.firstNonNull(resourceTokenTemplate, ""),
          () ->
              ImmutableMap.<String, List<String>>builder()
                  .put(
                      resourceHeaderKey,
                      Collections.singletonList(
                          getResourceHeaderValue(resourceTokenTemplate, defaultResourceToken)))
                  .build());
    } catch (ExecutionException executionException) {
      // This should never happen.
      throw SpannerExceptionFactory.asSpannerException(executionException.getCause());
    }
  }

  Map<String, List<String>> newRouteToLeaderHeader() {
    return ROUTE_TO_LEADER_HEADER_MAP;
  }

<<<<<<< HEAD
  Map<String, List<String>> newServerSideTracingHeader() {
    return SERVER_SIDE_TRACING_HEADER_MAP;
=======
  Map<String, List<String>> newEndToEndTracingHeader() {
    return END_TO_END_TRACING_HEADER_MAP;
>>>>>>> 72bb67ff
  }

  private Map<Metadata.Key<String>, String> constructHeadersAsMetadata(
      Map<String, String> headers) {
    ImmutableMap.Builder<Metadata.Key<String>, String> headersAsMetadataBuilder =
        ImmutableMap.builder();
    for (Map.Entry<String, String> entry : headers.entrySet()) {
      headersAsMetadataBuilder.put(
          Metadata.Key.of(entry.getKey(), Metadata.ASCII_STRING_MARSHALLER), entry.getValue());
    }
    return headersAsMetadataBuilder.build();
  }

  private String getResourceHeaderValue(String resourceTokenTemplate, String defaultResourceToken) {
    String resourceToken = defaultResourceToken;
    if (!Strings.isNullOrEmpty(resourceTokenTemplate)) {
      for (Pattern pattern : RESOURCE_TOKEN_PATTERNS) {
        Matcher m = pattern.matcher(resourceTokenTemplate);
        if (m.matches()) {
          resourceToken = m.group("headerValue");
          break;
        }
      }
    }

    return resourceToken;
  }
}<|MERGE_RESOLUTION|>--- conflicted
+++ resolved
@@ -37,11 +37,7 @@
   private final Map<Metadata.Key<String>, String> headers;
   private final String resourceHeaderKey;
   private static final String ROUTE_TO_LEADER_HEADER_KEY = "x-goog-spanner-route-to-leader";
-<<<<<<< HEAD
-  private static final String SERVER_SIDE_TRACING_HEADER_KEY = "x-goog-spanner-end-to-end-tracing";
-=======
   private static final String END_TO_END_TRACING_HEADER_KEY = "x-goog-spanner-end-to-end-tracing";
->>>>>>> 72bb67ff
   private static final Pattern[] RESOURCE_TOKEN_PATTERNS = {
     Pattern.compile("^(?<headerValue>projects/[^/]*/instances/[^/]*/databases/[^/]*)(.*)?"),
     Pattern.compile("^(?<headerValue>projects/[^/]*/instances/[^/]*)(.*)?")
@@ -49,13 +45,8 @@
 
   private static final Map<String, List<String>> ROUTE_TO_LEADER_HEADER_MAP =
       ImmutableMap.of(ROUTE_TO_LEADER_HEADER_KEY, Collections.singletonList("true"));
-<<<<<<< HEAD
-  private static final Map<String, List<String>> SERVER_SIDE_TRACING_HEADER_MAP =
-      ImmutableMap.of(SERVER_SIDE_TRACING_HEADER_KEY, Collections.singletonList("true"));
-=======
   private static final Map<String, List<String>> END_TO_END_TRACING_HEADER_MAP =
       ImmutableMap.of(END_TO_END_TRACING_HEADER_KEY, Collections.singletonList("true"));
->>>>>>> 72bb67ff
 
   private SpannerMetadataProvider(Map<String, String> headers, String resourceHeaderKey) {
     this.resourceHeaderKey = resourceHeaderKey;
@@ -101,13 +92,8 @@
     return ROUTE_TO_LEADER_HEADER_MAP;
   }
 
-<<<<<<< HEAD
-  Map<String, List<String>> newServerSideTracingHeader() {
-    return SERVER_SIDE_TRACING_HEADER_MAP;
-=======
   Map<String, List<String>> newEndToEndTracingHeader() {
     return END_TO_END_TRACING_HEADER_MAP;
->>>>>>> 72bb67ff
   }
 
   private Map<Metadata.Key<String>, String> constructHeadersAsMetadata(
