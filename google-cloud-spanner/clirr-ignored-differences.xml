--- conflicted
+++ resolved
@@ -695,13 +695,6 @@
     <method>boolean isEnableApiTracing()</method>
   </difference>
 
-<<<<<<< HEAD
-  <!-- Added server side tracing option -->
-  <difference>
-    <differenceType>7012</differenceType>
-    <className>com/google/cloud/spanner/SpannerOptions$SpannerEnvironment</className>
-    <method>boolean isEnableServerSideTracing()</method>
-=======
   <!-- Added end to end tracing option -->
   <difference>
     <differenceType>7012</differenceType>
@@ -714,7 +707,6 @@
     <differenceType>7012</differenceType>
     <className>com/google/cloud/spanner/SpannerOptions$SpannerEnvironment</className>
     <method>boolean isEnableBuiltInMetrics()</method>
->>>>>>> 72bb67ff
   </difference>
 
   <!-- Added ExcludeTxnFromChangeStreams -->
